--- conflicted
+++ resolved
@@ -171,20 +171,12 @@
         elif self.n_trials == 1:  # Indicators with no parameters
             best_trial = 0
         else:
-<<<<<<< HEAD
             # Unique trials (converts params to json for duplicate comparison)
             trials = pd.DataFrame([[t.number, t.user_attrs['correlation'], t.params, json.dumps(t.params)] for t in self.study.trials if t.state == TrialState.COMPLETE])
             trials.columns = ['trial', 'correlation', 'params', 'json']
             trials.set_index('trial', drop=True, inplace=True)
             trials = trials[~trials.json.duplicated(keep='first')]
             trials = trials.drop(columns=['json'])
-=======
-            # Unique trials
-            trials = pd.DataFrame([[t.number, t.user_attrs['correlation'], pd.Series(t.params)] for t in self.study.trials if t.state == TrialState.COMPLETE])
-            trials.columns = ['trial', 'correlation', 'params']
-            trials.set_index('trial', drop=True, inplace=True)
-            trials = trials[~trials.params.duplicated(keep='first')]
->>>>>>> f30c4fde
 
             # Scaler for cluster scoring
             mms = MinMaxScaler()
